--- conflicted
+++ resolved
@@ -172,15 +172,8 @@
 
 
     for sensor in sensors {
-<<<<<<< HEAD
         let padding = String(repeating: String(" "), count: longestSensorNameCount -
             sensor.name.characters.count)
-
-=======
-        
-        let padding = String(repeating: String(" "), count: (longestSensorNameCount-sensor.name.characters.count))
-        
->>>>>>> c6606092
         let smcKey  = CLIDisplayKeysOption.wasSet ? "(\(sensor.code.toString()))" : ""
         print("\(sensor.name + padding)   \(smcKey)  ", terminator: "")
 
@@ -253,11 +246,7 @@
     let ODDStatus: Bool
     do {
         ODDStatus = try SMCKit.isOpticalDiskDriveFull()
-<<<<<<< HEAD
     } catch SMCKit.SMCError.keyNotFound { ODDStatus = false }
-=======
-    } catch SMCKit.SMCError.keyNotFound{ ODDStatus = false }
->>>>>>> c6606092
       catch {
         print(error)
         return
